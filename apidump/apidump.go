package apidump

import (
	"context"
	"os"
	"os/exec"
	"os/signal"
	"regexp"
	"strings"
	"sync"
	"syscall"
	"time"

	"github.com/akitasoftware/akita-libs/akid"
	"github.com/akitasoftware/akita-libs/akiuri"
	"github.com/akitasoftware/akita-libs/api_schema"
	kgxapi "github.com/akitasoftware/akita-libs/api_schema"
	"github.com/akitasoftware/akita-libs/buffer_pool"
	"github.com/akitasoftware/akita-libs/tags"
	"github.com/akitasoftware/go-utils/optionals"
	"github.com/pkg/errors"
	"github.com/postmanlabs/postman-insights-agent/apispec"
	"github.com/postmanlabs/postman-insights-agent/architecture"
	"github.com/postmanlabs/postman-insights-agent/ci"
	"github.com/postmanlabs/postman-insights-agent/data_masks"
	"github.com/postmanlabs/postman-insights-agent/deployment"
	"github.com/postmanlabs/postman-insights-agent/env"
	"github.com/postmanlabs/postman-insights-agent/location"
	"github.com/postmanlabs/postman-insights-agent/pcap"
	"github.com/postmanlabs/postman-insights-agent/plugin"
	"github.com/postmanlabs/postman-insights-agent/printer"
	"github.com/postmanlabs/postman-insights-agent/rest"
	"github.com/postmanlabs/postman-insights-agent/tcp_conn_tracker"
	"github.com/postmanlabs/postman-insights-agent/telemetry"
	"github.com/postmanlabs/postman-insights-agent/tls_conn_tracker"
	"github.com/postmanlabs/postman-insights-agent/trace"
	"github.com/postmanlabs/postman-insights-agent/usage"
	"github.com/postmanlabs/postman-insights-agent/util"
	"github.com/postmanlabs/postman-insights-agent/version"
	"github.com/spf13/viper"
)

// TODO(kku): make pcap timings more robust (e.g. inject a sentinel packet to
// mark start and end of pcap).
const (
	// Empirically, it takes 1s for pcap to be ready to process packets.
	// We budget for 5x to be safe.
	pcapStartWaitTime = 5 * time.Second

	// Empirically, it takes 1s for the first packet to become available for
	// processing.
	// We budget for 5x to be safe.
	pcapStopWaitTime = 5 * time.Second

	// Number of top ports to show in telemetry
	topNForSummary = 10

	// Context timeout for telemetry upload
	telemetryTimeout = 30 * time.Second
)

const (
	subcommandOutputDelimiter = "======= _POSTMAN_SUBCOMMAND_ ======="
)

type filterState string

const (
	matchedFilter    filterState = "MATCHED"
	notMatchedFilter filterState = "UNMATCHED"
)

type Args struct {
	// Required args
	ClientID akid.ClientID
	Domain   string

	// Optional args

	// If both LocalPath and AkitaURI are set, data is teed to both local traces
	// and backend trace.
	// If unset, defaults to a random spec name on Akita Cloud.
	Out location.Location

	// Args used to using agent with Postman
	PostmanCollectionID string

	// ServiceID parsed from projectID
	ServiceID akid.ServiceID

	Interfaces     []string
	Filter         string
	Tags           map[tags.Key]string
	PathExclusions []string
	HostExclusions []string
	PathAllowlist  []string
	HostAllowlist  []string

	// Rate-limiting parameters -- only one should be set to a non-default value.
	SampleRate         float64
	WitnessesPerMinute float64

	// If set, apidump will run the command in a subshell and terminate
	// automatically when the subcommand terminates.
	//
	// apidump will pipe stdout and stderr from the command. If the command stops
	// with non-zero exit code, apidump will also exit with the same exit code.
	ExecCommand string

	// Username to run ExecCommand as. If not set, defaults to the current user.
	ExecCommandUser string

	Plugins []plugin.AkitaPlugin

	// How often to rotate learn sessions; set to zero to disable rotation.
	LearnSessionLifetime time.Duration

	// Periodically report telemetry every N seconds thereafter
	TelemetryInterval int

	// Periodically poll /proc fs for agent resource usage every N seconds.
	ProcFSPollingInterval int

	// Whether to report TCP connections and TLS handshakes.
	CollectTCPAndTLSReports bool

	// Parse TLS handshake messages (even if not reported)
	// Invariant: this is true if CollectTCPAndTLSReports is true
	ParseTLSHandshakes bool

	// The maximum witness size to upload. Anything larger is dropped.
	MaxWitnessSize_bytes int

	// Whether to run the command with additional functionality to support the Docker Extension
	DockerExtensionMode bool
	// The port to be used by the Docker Extension for health checks
	HealthCheckPort int

	// Whether to enable repro mode and include request/response payloads when uploading witnesses.
	ReproMode bool
}

// TODO: either remove write-to-local-HAR-file completely,
// or refactor into a separate class to avoid all the branching.
type apidump struct {
	*Args

	backendSvc     akid.ServiceID
	backendSvcName string
	learnClient    rest.LearnClient

	startTime        time.Time
	dumpSummary      *Summary
	successTelemetry *trace.SuccessTelemetry
}

// Start a new apidump session based on the given arguments.
func newSession(args *Args) *apidump {
	a := &apidump{
		Args:      args,
		startTime: time.Now(),
		successTelemetry: &trace.SuccessTelemetry{
			Channel: make(chan struct{}),
			Once:    sync.Once{},
		},
	}
	return a
}

// Is the target the Akita backend as expected, or a local HAR file?
func (a *apidump) TargetIsRemote() bool {
	return a.Out.AkitaURI != nil || a.PostmanCollectionID != "" || a.ServiceID != akid.ServiceID{}
}

// Lookup the service and create a learn client targeting it.
func (a *apidump) LookupService() error {
	if !a.TargetIsRemote() {
		return nil
	}
	frontClient := rest.NewFrontClient(a.Domain, a.ClientID)

	if a.PostmanCollectionID != "" {
		backendSvc, err := util.GetOrCreateServiceIDByPostmanCollectionID(frontClient, a.PostmanCollectionID)
		if err != nil {
			return err
		}

		a.backendSvc = backendSvc
		a.backendSvcName = "Postman_Collection_" + a.PostmanCollectionID
	} else {
		serviceName, err := util.GetServiceNameByServiceID(frontClient, a.ServiceID)
		if err != nil {
			return err
		}

		a.backendSvc = a.ServiceID
		a.backendSvcName = serviceName
	}

	a.learnClient = rest.NewLearnClient(a.Domain, a.ClientID, a.backendSvc)
	return nil
}

// Send the initial message to the backend indicating successful start
func (a *apidump) SendInitialTelemetry() {
	// Do not send packet capture telemetry for local captures.
	if !a.TargetIsRemote() {
		return
	}

	// XXX(cns):  The observed duration serves as a key for upserting packet
	//    telemetry, so it needs to be the same here as in the packet
	//    telemetry sent 5 minutes after startup.
	req := kgxapi.PostInitialClientTelemetryRequest{
		ClientID:                  a.ClientID,
		ObservedStartingAt:        a.startTime,
<<<<<<< HEAD
		ObservedDurationInSeconds: a.TelemetryInterval,
=======
		ObservedDurationInSeconds: 0,
>>>>>>> d26227ec
		SendsWitnessPayloads:      a.ReproMode,
		CLIVersion:                version.ReleaseVersion().String(),
		CLITargetArch:             architecture.GetCanonicalArch(),
		AkitaDockerRelease:        env.InDocker(),
		DockerDesktop:             env.HasDockerInternalHostAddress(),
	}

	ctx, cancel := context.WithTimeout(context.Background(), telemetryTimeout)
	defer cancel()
	err := a.learnClient.PostInitialClientTelemetry(ctx, a.backendSvc, req)
	if err != nil {
		// Log an error and continue.
		printer.Stderr.Errorf("Failed to send initial telemetry statistics: %s\n", err)
		telemetry.Error("telemetry", err)
	}
}

// Send a message to the backend indicating failure to start and a cause
func (a *apidump) SendErrorTelemetry(errorType api_schema.ApidumpErrorType, err error) {
	req := &kgxapi.PostClientPacketCaptureStatsRequest{
		ObservedDurationInSeconds: a.TelemetryInterval,
		ApidumpError:              errorType,
		ApidumpErrorText:          err.Error(),
	}
	a.SendTelemetry(req)
}

// Helper method to detect filter errors
func isBpfFilterError(e error) bool {
	// FIXME: can't use errors.Is because we don't have a class for this.
	return strings.Contains(e.Error(), "failed to set BPF filter")
}

// Update the backend with new current capture stats.
func (a *apidump) SendPacketTelemetry(observedDuration int) {
	req := &kgxapi.PostClientPacketCaptureStatsRequest{
		AgentResourceUsage:        usage.Get(),
		ObservedDurationInSeconds: observedDuration,
	}
	if a.dumpSummary != nil {
		req.PacketCountSummary = a.dumpSummary.FilterSummary.Summary(topNForSummary)
	}

	a.SendTelemetry(req)
}

// Fill in the client ID and start time and send telemetry to the backend.
func (a *apidump) SendTelemetry(req *kgxapi.PostClientPacketCaptureStatsRequest) {
	// Do not send packet capture telemetry for local captures.
	if !a.TargetIsRemote() {
		return
	}

	req.ClientID = a.ClientID
	req.ObservedStartingAt = a.startTime

	ctx, cancel := context.WithTimeout(context.Background(), telemetryTimeout)
	defer cancel()
	err := a.learnClient.PostClientPacketCaptureStats(ctx, a.backendSvc, *req)
	if err != nil {
		// Log an error and continue.
		printer.Stderr.Errorf("Failed to send telemetry statistics: %s\n", err)
		telemetry.Error("telemetry", err)
	}
}

// Clean up the arguments and warn about any modifications.
func (args *Args) lint() {
	// Modifies the input to remove empty strings. Returns true if the input was
	// modified.
	removeEmptyStrings := func(strings []string) ([]string, bool) {
		i := 0
		modified := false
		for _, elt := range strings {
			if len(elt) > 0 {
				strings[i] = elt
				i++
			} else {
				modified = true
			}
		}
		strings = strings[:i]
		return strings, modified
	}

	// Empty path/host-exclusion regular expressions will exclude everything.
	// Ignore these and print a warning.
	for paramName, argsPtr := range map[string]*[]string{
		"--path-exclusions": &args.PathExclusions,
		"--host-exclusions": &args.HostExclusions,
	} {
		modified := false
		*argsPtr, modified = removeEmptyStrings(*argsPtr)
		if modified {
			printer.Stderr.Warningf("Ignoring empty regex in %s, which would otherwise exclude everything\n", paramName)
		}
	}

	// Empty path/host-inclusion regular expressions will include everything. If
	// there are any non-empty regular expressions, ignore the empty regexes and
	// print a warning.
	for paramName, argsPtr := range map[string]*[]string{
		"--path-allow": &args.PathAllowlist,
		"--host-allow": &args.HostAllowlist,
	} {
		modified := false
		*argsPtr, modified = removeEmptyStrings(*argsPtr)
		if modified && len(*argsPtr) > 0 {
			printer.Stderr.Warningf("Ignoring empty regex in %s, which would otherwise include everything\n", paramName)
		}
	}
}

// args.Tags may be initialized via the command line, but automated settings
// are mainly performed here (for now.)
func collectTraceTags(args *Args) map[tags.Key]string {
	traceTags := args.Tags
	if traceTags == nil {
		traceTags = map[tags.Key]string{}
	}
	// Store the current packet capture flags so we can reuse them in active
	// learning.
	if len(args.Interfaces) > 0 {
		traceTags[tags.XAkitaDumpInterfacesFlag] = strings.Join(args.Interfaces, ",")
	}
	if args.Filter != "" {
		traceTags[tags.XAkitaDumpFilterFlag] = args.Filter
	}

	// Set CI type and tags on trace
	ciType, _, ciTags := ci.GetCIInfo()
	if ciType != ci.Unknown {
		for k, v := range ciTags {
			traceTags[k] = v
		}
		traceTags[tags.XAkitaSource] = tags.CISource
	}

	// Set legacy deployment tags.
	traceTags[tags.XAkitaDeployment] = apispec.DefaultDeployment
	traceTags[tags.XAkitaSource] = tags.DeploymentSource
	deployment.UpdateTags(traceTags)

	// Set source to user by default (if not CI or deployment)
	if _, ok := traceTags[tags.XAkitaSource]; !ok {
		traceTags[tags.XAkitaSource] = tags.UserSource
	}

	// Set hostname tag
	hostname, err := os.Hostname()
	if err == nil {
		traceTags[tags.XInsightsHostname] = hostname
	}

	printer.Debugln("trace tags:", traceTags)
	return traceTags
}

func compileRegexps(filters []string, name string) ([]*regexp.Regexp, error) {
	result := make([]*regexp.Regexp, len(filters))
	for i, f := range filters {
		r, err := regexp.Compile(f)
		if err != nil {
			return nil, errors.Wrapf(err, "failed to compile %s %q", name, f)
		}
		result[i] = r
	}
	return result, nil
}

// Periodically create a new learn session with a random name.
func (a *apidump) RotateLearnSession(done <-chan struct{}, collectors []trace.LearnSessionCollector, traceTags map[tags.Key]string) {
	var args *Args = a.Args
	t := time.NewTicker(args.LearnSessionLifetime)
	defer t.Stop()

	for {
		select {
		case <-done:
			return

		case <-t.C:
			traceName := util.RandomLearnSessionName()
			backendLrn, err := util.NewLearnSession(args.Domain, args.ClientID, a.backendSvc, traceName, traceTags, nil)
			if err != nil {
				telemetry.Error("new learn session", err)
				printer.Errorf("Failed to create trace %s: %v\n", traceName, err)
				break
			}
			printer.Infof("Rotating to new trace on Postman Cloud: %v\n", traceName)
			for _, c := range collectors {
				c.SwitchLearnSession(backendLrn)
			}
			telemetry.Success("rotate learn session")
		}
	}
}

// Goroutine to send telemetry, stop when "done" is closed.
//
// Sends telemetry to the server on a regular basis.
// Omits if args.TelemetryInterval is <= 0
func (a *apidump) TelemetryWorker(done <-chan struct{}) {
	if a.TelemetryInterval <= 0 {
		return
	}

	a.SendInitialTelemetry()

	subsequentTelemetrySent := false
	if a.TelemetryInterval > 0 {
		ticker := time.NewTicker(time.Duration(a.TelemetryInterval) * time.Second)

		for {
			select {
			case <-done:
				return
			case now := <-ticker.C:
				duration := int(now.Sub(a.startTime) / time.Second)
				a.SendPacketTelemetry(duration)
				subsequentTelemetrySent = true
			case <-a.successTelemetry.Channel:
				if !subsequentTelemetrySent {
<<<<<<< HEAD
					a.SendPacketTelemetry(a.TelemetryInterval)
=======
					duration := int(time.Since(a.startTime) / time.Second)
					a.SendPacketTelemetry(duration)
>>>>>>> d26227ec
				}
			}
		}
	}
}

type interfaceError struct {
	interfaceName string
	err           error
}

// Captures packets from the network and adds them to a trace. The trace is
// created if it doesn't already exist.
func Run(args Args) error {
	errChan := make(chan error)

	// The Docker extension expects a health-check server to be running. Only
	// start this server if it's needed.
	if args.DockerExtensionMode {
		go func() {
			errChan <- startHealthCheckServer(args.HealthCheckPort)
		}()
	}

	// Run the main packet-capture loop.
	go func() {
		args.lint()

		a := newSession(&args)
		errChan <- a.Run()
	}()

	return <-errChan
}

func (a *apidump) Run() error {
	var args *Args = a.Args

	// Lookup service *first* (if we are remote) so that we can
	// send telemetry even before starting packet capture.
	// This means "sudo" problems will occur after authentication or project-name
	err := a.LookupService()
	if err != nil {
		return err
	}

	// During debugging, capture packets not matching the user's filters so we can
	// report statistics on those packets.
	capturingNegation := viper.GetBool("debug")

	if capturingNegation {
		printer.Debugln("Capturing filtered traffic for debugging.")
	}

	// Get the interfaces to listen on.
	interfaces, err := getEligibleInterfaces(args.Interfaces)
	if err != nil {
		a.SendErrorTelemetry(GetErrorTypeWithDefault(err, api_schema.ApidumpError_PCAPInterfaceOther), err)
		return errors.Wrap(err, "No network interfaces could be used")
	}

	// Build the user-specified filter and its negation for each interface.
	userFilters, negationFilters, err := createBPFFilters(interfaces, args.Filter, capturingNegation, 0)
	if err != nil {
		// Unfortunately the filters aren't actually parsed here.
		// An error will show up below when we call pcap.Collect()
		a.SendErrorTelemetry(api_schema.ApidumpError_InvalidFilters, err)
		return err
	}
	printer.Debugln("User-specified BPF filters:", userFilters)
	if capturingNegation {
		printer.Debugln("Negation BPF filters:", negationFilters)
	}

	traceTags := collectTraceTags(args)

	// Build path filters.
	pathExclusions, err := compileRegexps(args.PathExclusions, "path exclusion")
	if err != nil {
		a.SendErrorTelemetry(api_schema.ApidumpError_InvalidFilters, err)
		return err
	}
	hostExclusions, err := compileRegexps(args.HostExclusions, "host exclusion")
	if err != nil {
		a.SendErrorTelemetry(api_schema.ApidumpError_InvalidFilters, err)
		return err
	}
	pathAllowlist, err := compileRegexps(args.PathAllowlist, "path filter")
	if err != nil {
		a.SendErrorTelemetry(api_schema.ApidumpError_InvalidFilters, err)
		return err
	}
	hostAllowlist, err := compileRegexps(args.HostAllowlist, "host filter")
	if err != nil {
		a.SendErrorTelemetry(api_schema.ApidumpError_InvalidFilters, err)
		return err
	}

	// Validate args.Out and fill in any missing defaults.
	if uri := args.Out.AkitaURI; uri != nil {
		if uri.ObjectType == nil {
			uri.ObjectType = akiuri.TRACE.Ptr()
		} else if !uri.ObjectType.IsTrace() {
			return errors.Errorf("%q is not a Postman trace URI", uri)
		}

		// Use a random object name by default.
		if uri.ObjectName == "" {
			uri.ObjectName = util.RandomLearnSessionName()
		} else {
			if args.LearnSessionLifetime != time.Duration(0) {
				return errors.Errorf("Cannot automatically rotate sessions when a session name is provided.")
			}
		}
	} else if (args.PostmanCollectionID != "" || args.ServiceID != akid.ServiceID{}) {
		args.Out.AkitaURI = &akiuri.URI{
			ObjectType:  akiuri.TRACE.Ptr(),
			ServiceName: a.backendSvcName,
			ObjectName:  util.RandomLearnSessionName(),
		}
	}

	// If --dogfood is specified, enable assertions in the buffer-pool code.
	if viper.GetBool("dogfood") {
		buffer_pool.CheckInvariants = true
	}

	// Create a buffer pool for storing HTTP payloads.
	pool, err := buffer_pool.MakeBufferPool(20*1024*1024, 4*1024)
	if err != nil {
		return errors.Wrapf(err, "Unable to create buffer pool")
	}

	// If the output is targeted at the backend, create a shared backend
	// learn session.
	var backendLrn akid.LearnSessionID
	if a.TargetIsRemote() {
		uri := a.Out.AkitaURI
		backendLrn, err = util.NewLearnSession(args.Domain, args.ClientID, a.backendSvc, uri.ObjectName, traceTags, nil)
		if err == nil {
			printer.Infof("Created new trace on Postman Cloud: %s\n", uri)
		} else {
			var httpErr rest.HTTPError
			if ok := errors.As(err, &httpErr); ok && httpErr.StatusCode == 409 {
				backendLrn, err = util.GetLearnSessionIDByName(a.learnClient, uri.ObjectName)
				if err != nil {
					return errors.Wrapf(err, "failed to lookup ID for existing trace %s", uri)
				}
				printer.Infof("Adding to existing trace: %s\n", uri)
			} else {
				a.SendErrorTelemetry(api_schema.ApidumpError_TraceCreation, err)
				return errors.Wrap(err, "failed to create trace or fetch existing trace")
			}
		}
	}

	// Initialize packet counts
	filterSummary := trace.NewPacketCounter()
	negationSummary := trace.NewPacketCounter()

	numUserFilters := len(pathExclusions) + len(hostExclusions) + len(pathAllowlist) + len(hostAllowlist)
	prefilterSummary := trace.NewPacketCounter()

	// Initialized shared rate object, if we are configured with a rate limit
	var rateLimit *trace.SharedRateLimit
	if args.WitnessesPerMinute != 0.0 {
		rateLimit = trace.NewRateLimit(args.WitnessesPerMinute)
		defer rateLimit.Stop()
	}

	// Backend collectors that need trace rotation
	var toRotate []trace.LearnSessionCollector

	a.dumpSummary = NewSummary(
		capturingNegation,
		interfaces,
		negationFilters,
		numUserFilters,
		filterSummary,
		prefilterSummary,
		negationSummary,
	)

	// Synchronization for collectors + collector errors, each of which is run in a separate goroutine.
	var doneWG sync.WaitGroup
	doneWG.Add(len(userFilters) + len(negationFilters))
	errChan := make(chan interfaceError, len(userFilters)+len(negationFilters)) // buffered enough so it never blocks
	stop := make(chan struct{})

	// If we're sending traffic to the cloud, then start telemetry and stop
	// when the main collection process does.
	if a.TargetIsRemote() {
		{
			// Record the first usage immediately (sending delay = 0) since we want to include it in the success telemetry
			go usage.Poll(stop, 0, time.Duration(a.ProcFSPollingInterval)*time.Second)
		}

		go a.TelemetryWorker(stop)
	}

	redactor, err := data_masks.NewRedactor(a.backendSvc, a.learnClient)
	if err != nil {
		return errors.Wrapf(err, "unable to instantiate redactor for %s", a.backendSvc)
	}

	// Start collecting -- set up one or two collectors per interface, depending on whether filters are in use
	numCollectors := 0
	for _, filterState := range []filterState{matchedFilter, notMatchedFilter} {
		var summary *trace.PacketCounter
		var filters map[string]string
		if filterState == matchedFilter {
			filters = userFilters
			summary = filterSummary
		} else {
			filters = negationFilters
			summary = negationSummary
		}

		for interfaceName, filter := range filters {
			var collector trace.Collector

			// Build collectors from the inside out (last applied to first applied).
			//  8. Back-end collector (sink).
			//  7. Statistics.
			//  6. Subsampling.
			//  5. Path and host filters.
			//  4. Eliminate Akita CLI traffic.
			//  3. Count packets before user filters for diagnostics.
			//  2. Process TLS traffic into TLS-connection metadata.
			//  1. Aggregate TCP-packet metadata into TCP-connection metadata.

			// Back-end collector (sink).
			if filterState == notMatchedFilter {
				// During debugging, we capture the negation of the user's filters. This
				// allows us to report statistics for packets not matching the user's
				// filters. We need to avoid sending this traffic to the back end,
				// however.
				collector = trace.NewDummyCollector()
			} else {
				var backendCollector trace.Collector
				if args.Out.AkitaURI != nil {
					backendCollector = trace.NewBackendCollector(
						a.backendSvc,
						backendLrn,
						a.learnClient,
						redactor,
						optionals.Some(a.MaxWitnessSize_bytes),
						summary,
						args.ReproMode,
						args.Plugins,
					)

					collector = backendCollector
				} else {
					return errors.Errorf("invalid output location")
				}

				// If the backend collector supports rotation of learn session ID, then set that up.
				if lsc, ok := backendCollector.(trace.LearnSessionCollector); ok && lsc != nil {
					toRotate = append(toRotate, lsc)
				}
			}

			// Statistics.
			//
			// Count packets that have *passed* filtering (so that we know whether the
			// trace is empty or not.)  In the future we could add columns for both
			// pre- and post-filtering.
			collector = &trace.PacketCountCollector{
				PacketCounts:     summary,
				Collector:        collector,
				SuccessTelemetry: a.successTelemetry,
			}

			// Subsampling.
			collector = trace.NewSamplingCollector(args.SampleRate, collector)
			if rateLimit != nil {
				collector = rateLimit.NewCollector(collector)
			}

			// Path and host filters.
			if len(hostExclusions) > 0 {
				collector = trace.NewHTTPHostFilterCollector(hostExclusions, collector)
			}
			if len(pathExclusions) > 0 {
				collector = trace.NewHTTPPathFilterCollector(pathExclusions, collector)
			}
			if len(hostAllowlist) > 0 {
				collector = trace.NewHTTPHostAllowlistCollector(hostAllowlist, collector)
			}
			if len(pathAllowlist) > 0 {
				collector = trace.NewHTTPPathAllowlistCollector(pathAllowlist, collector)
			}

			// Eliminate Akita CLI traffic, unless --dogfood has been specified
			if !viper.GetBool("dogfood") {
				collector = &trace.UserTrafficCollector{
					Collector: collector,
				}
			}

			// Count packets before user filters for diagnostics
			if filterState == matchedFilter && numUserFilters > 0 {
				collector = &trace.PacketCountCollector{
					PacketCounts: prefilterSummary,
					Collector:    collector,
				}
			}

			// If this is false, we will still parse TLS client and server hello messages
			// but not process them futher.
			if args.CollectTCPAndTLSReports {
				// Process TLS traffic into TLS-connection metadata.
				collector = tls_conn_tracker.NewCollector(collector)

				// Process TCP-packet metadata into TCP-connection metadata.
				collector = tcp_conn_tracker.NewCollector(collector)
			}

			// Compute the share of the page cache that each collection process may use.
			// (gopacket does not currently permit a unified page cache for packet reassembly.)
			bufferShare := 1.0 / float32(len(negationFilters)+len(userFilters))

			numCollectors++
			go func(interfaceName, filter string) {
				defer doneWG.Done()
				// Collect trace. This blocks until stop is closed or an error occurs.
				if err := pcap.Collect(stop, interfaceName, filter, bufferShare, args.ParseTLSHandshakes, collector, summary, pool); err != nil {
					errChan <- interfaceError{
						interfaceName: interfaceName,
						err:           errors.Wrapf(err, "failed to collect trace on interface %s", interfaceName),
					}
				}
			}(interfaceName, filter)
		}
	}

	if len(toRotate) > 0 && args.LearnSessionLifetime != time.Duration(0) {
		printer.Debugf("Rotating learn sessions with interval %v\n", args.LearnSessionLifetime)
		go a.RotateLearnSession(stop, toRotate, traceTags)
	}

	{
		iNames := make([]string, 0, len(interfaces))
		for n := range interfaces {
			iNames = append(iNames, n)
		}
		printer.Stderr.Infof("Running learn mode on interfaces %s\n", strings.Join(iNames, ", "))
	}

	unfiltered := true
	for _, f := range userFilters {
		if f != "" {
			unfiltered = false
			break
		}
	}
	if unfiltered {
		printer.Stderr.Infof("%s\n", printer.Color.Yellow("--filter flag is not set; capturing all network traffic to and from your services."))
	}

	// Keep track of errors by interface, as well as errors from the subcommand
	// if applicable.
	errorsByInterface := make(map[string]error)
	var subcmdErr error
	if args.ExecCommand != "" {
		printer.Stderr.Infof("Running subcommand...\n\n\n")

		time.Sleep(pcapStartWaitTime)

		// Print delimiter so it's easier to differentiate subcommand output from
		// Akita output.
		// It won't appear in JSON-formatted output.
		printer.Stdout.RawOutput(subcommandOutputDelimiter)
		printer.Stderr.RawOutput(subcommandOutputDelimiter)
		cmdErr := runCommand(args.ExecCommandUser, args.ExecCommand)
		printer.Stdout.RawOutput(subcommandOutputDelimiter)
		printer.Stderr.RawOutput(subcommandOutputDelimiter)

		if cmdErr != nil {
			subcmdErr = errors.Wrap(cmdErr, "failed to run subcommand")
			telemetry.Error("subcommand", cmdErr)

			// We promised to preserve the subcommand's exit code.
			// Explicitly notify whoever is running us to exit.
			if exitErr, ok := errors.Cause(subcmdErr).(*exec.ExitError); ok {
				subcmdErr = util.ExitError{
					ExitCode: exitErr.ExitCode(),
					Err:      subcmdErr,
				}
			}
		} else {
			// Check if we have any errors on our side.
			select {
			case interfaceErr := <-errChan:
				printer.Stderr.Errorf("Encountered errors while collecting traces, stopping...\n")
				telemetry.Error("packet capture", interfaceErr.err)
				errorsByInterface[interfaceErr.interfaceName] = interfaceErr.err

				// Drain errChan.
			DoneClearingChannel:
				for {
					select {
					case interfaceErr := <-errChan:
						errorsByInterface[interfaceErr.interfaceName] = interfaceErr.err
					default:
						break DoneClearingChannel
					}
				}
			default:
				printer.Stderr.Infof("Subcommand finished successfully, stopping trace collection...\n")
			}
		}
	} else {
		// Don't sleep pcapStartWaitTime in interactive mode since the user can send
		// SIGINT while we're sleeping too and sleeping introduces visible lag.
		printer.Stderr.Infof("Send SIGINT (Ctrl-C) to stop...\n")

		// Set up signal handler to stop packet processors on SIGINT or when one of
		// the processors returns an error.
		{
			// Must use buffered channel for signals since the signal package does not
			// block when sending signals.
			sig := make(chan os.Signal, 2)
			signal.Notify(sig, os.Interrupt)
			signal.Notify(sig, syscall.SIGTERM)

			// Continue until an interrupt or all collectors have stopped with errors.
		DoneWaitingForSignal:
			for {
				select {
				case received := <-sig:
					printer.Stderr.Infof("Received %v, stopping trace collection...\n", received.String())
					break DoneWaitingForSignal
				case interfaceErr := <-errChan:
					errorsByInterface[interfaceErr.interfaceName] = interfaceErr.err

					telemetry.Error("packet capture", interfaceErr.err)
					if len(errorsByInterface) < numCollectors {
						printer.Stderr.Errorf("Encountered an error on interface %s, continuing with remaining interfaces.  Error: %s\n", interfaceErr.interfaceName, interfaceErr.err.Error())
					} else {
						printer.Stderr.Errorf("Encountered an error on interface %s.  Error: %s\n", interfaceErr.interfaceName, interfaceErr.err.Error())
						break DoneWaitingForSignal
					}
				}
			}
		}
	}

	time.Sleep(pcapStopWaitTime)

	// Signal all processors to stop.
	close(stop)

	// Wait for processors to exit.
	doneWG.Wait()
	printer.Stderr.Infof("Trace collection stopped\n")

	// Print errors per interface.
	reportedFilterError := false
	if len(errorsByInterface) > 0 {
		printer.Stderr.Errorf("Encountered errors on %d / %d interfaces\n", len(errorsByInterface), numCollectors)
		for interfaceName, err := range errorsByInterface {
			// These errors we can be certain show up right away.
			// Other errors might not?  We will get them via Segment, but until we have more
			// examples I don't think we can be sure that we'll show them to the user in a
			// meaningful way.
			if isBpfFilterError(err) && !reportedFilterError {
				a.SendErrorTelemetry(api_schema.ApidumpError_InvalidFilters, err)
				reportedFilterError = true
			}
			printer.Stderr.Errorf("%12s %s\n", interfaceName, err)
		}

		// If collectors on all interfaces report errors, report trace
		// collection failed.
		if len(errorsByInterface) == numCollectors {
			telemetry.Failure("all interfaces failed")
			return errors.Errorf("trace collection failed")
		}
	}

	// If a subcommand was supplied and failed, surface the failure.
	if subcmdErr != nil {
		return errors.Wrap(subcmdErr, "trace collection failed")
	}

	// Print warnings
	a.dumpSummary.PrintWarnings()

	if a.dumpSummary.IsEmpty() {
		telemetry.Failure("empty API trace")
		return errors.New("API trace is empty")
	}

	printer.Stderr.Infof("%s 🎉\n\n", printer.Color.Green("Success!"))
	return nil
}<|MERGE_RESOLUTION|>--- conflicted
+++ resolved
@@ -214,11 +214,7 @@
 	req := kgxapi.PostInitialClientTelemetryRequest{
 		ClientID:                  a.ClientID,
 		ObservedStartingAt:        a.startTime,
-<<<<<<< HEAD
-		ObservedDurationInSeconds: a.TelemetryInterval,
-=======
 		ObservedDurationInSeconds: 0,
->>>>>>> d26227ec
 		SendsWitnessPayloads:      a.ReproMode,
 		CLIVersion:                version.ReleaseVersion().String(),
 		CLITargetArch:             architecture.GetCanonicalArch(),
@@ -442,12 +438,8 @@
 				subsequentTelemetrySent = true
 			case <-a.successTelemetry.Channel:
 				if !subsequentTelemetrySent {
-<<<<<<< HEAD
-					a.SendPacketTelemetry(a.TelemetryInterval)
-=======
 					duration := int(time.Since(a.startTime) / time.Second)
 					a.SendPacketTelemetry(duration)
->>>>>>> d26227ec
 				}
 			}
 		}
