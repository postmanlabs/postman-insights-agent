--- conflicted
+++ resolved
@@ -210,12 +210,8 @@
 	req := kgxapi.PostInitialClientTelemetryRequest{
 		ClientID:                  a.ClientID,
 		ObservedStartingAt:        a.startTime,
-<<<<<<< HEAD
 		ObservedDurationInSeconds: a.TelemetryInterval,
-=======
-		ObservedDurationInSeconds: a.StatsLogDelay,
 		SendsWitnessPayloads:      a.ReproMode,
->>>>>>> 6ce89ec9
 		CLIVersion:                version.ReleaseVersion().String(),
 		CLITargetArch:             architecture.GetCanonicalArch(),
 		AkitaDockerRelease:        env.InDocker(),
