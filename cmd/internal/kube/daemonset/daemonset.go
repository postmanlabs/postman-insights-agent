package daemonset

import (
	"context"
	"fmt"
	"os"
	"runtime/debug"
	"slices"
	"sync"
	"time"

	"github.com/akitasoftware/akita-libs/akid"
	"github.com/akitasoftware/go-utils/optionals"
	"github.com/pkg/errors"
	"github.com/postmanlabs/postman-insights-agent/apidump"
	"github.com/postmanlabs/postman-insights-agent/apispec"
	"github.com/postmanlabs/postman-insights-agent/integrations/cri_apis"
	"github.com/postmanlabs/postman-insights-agent/integrations/kube_apis"
	"github.com/postmanlabs/postman-insights-agent/printer"
	"github.com/postmanlabs/postman-insights-agent/rest"
	"github.com/postmanlabs/postman-insights-agent/telemetry"
	coreV1 "k8s.io/api/core/v1"
<<<<<<< HEAD
=======
	"k8s.io/apimachinery/pkg/watch"
>>>>>>> 2744bcab
)

const (
	apiContextTimeout = 20 * time.Second
	agentImage        = "public.ecr.aws/postman/postman-insights-agent:latest"
)

type PodTrafficMonitorStage int

// These are different stages of pod traffic monitoring
// PodDetected/PodInitialized -> TrafficMonitoringStarted -> TrafficMonitoringFailed/TrafficMonitoringEnded/PodTerminated -> TrafficMonitoringStopped -> PodRemovedFromMap
const (
	// When agent finds an already running pod
	PodDetected PodTrafficMonitorStage = iota

	// When agent will receive pod created event
	PodInitialized

	// When apidump process is started for the pod
	TrafficMonitoringStarted

	// When apidump process is errored for the pod
	TrafficMonitoringFailed

	// When apidump process is ended without any issue for the pod
	TrafficMonitoringEnded

	// When agent will receive pod deleted event
	PodTerminated

	// When apidump process is stopped for the pod
	TrafficMonitoringStopped

	// Final stage after which pod will be removed from the map
	PodRemovedFromMap
)

type PodCreds struct {
	InsightsAPIKey      string
	InsightsEnvironment string
}

type PodArgs struct {
	// apidump related fields
	InsightsProjectID        akid.ServiceID
	InsightsReproModeEnabled bool

	// Pod related fields
	PodName       string
	ContainerUUID string
	PodCreds      PodCreds

	// for state management
	PodTrafficMonitorStage PodTrafficMonitorStage
	StageChangeMutex       *sync.Mutex

	// send stop signal to apidump process
	StopChan chan error
}

func (p *PodArgs) setPodTrafficMonitorStage(stage PodTrafficMonitorStage) {
	p.StageChangeMutex.Lock()
	defer p.StageChangeMutex.Unlock()
	p.PodTrafficMonitorStage = stage
}

func (p *PodArgs) validatePodTrafficMonitorStage(
	nextStage PodTrafficMonitorStage,
	allowedPriorStages ...PodTrafficMonitorStage,
) (bool, error) {
	if slices.Contains(allowedPriorStages, p.PodTrafficMonitorStage) {
		return false, nil
	}

	if p.PodTrafficMonitorStage == nextStage {
		printer.Debugf("API dump process for pod %s is already in state %d", p.PodName, nextStage)
		return true, nil
	}

	return false, errors.New(fmt.Sprintf("Invalid prior state for pod %s: %d", p.PodName,
		p.PodTrafficMonitorStage))
}

type Daemonset struct {
	ClusterName              string
	InsightsReproModeEnabled bool

	KubeClient  kube_apis.KubeClient
	CRIClient   *cri_apis.CriClient
	FrontClient rest.FrontClient

	PodArgsByNameMap sync.Map

	PodHealthCheckInterval time.Duration
	TelemetryInterval      time.Duration
}

func StartDaemonset() error {
	// Initialize the front client
	postmanInsightsVerificationToken := os.Getenv("POSTMAN_INSIGHTS_VERIFICATION_TOKEN")
	frontClient := rest.NewFrontClient(
		rest.Domain,
		telemetry.GetClientID(),
		rest.DaemonsetAuthHandler(postmanInsightsVerificationToken),
	)
	ctx, cancel := context.WithTimeout(context.Background(), apiContextTimeout)
	defer cancel()

	// Send initial telemetry
	clusterName := os.Getenv("POSTMAN_CLUSTER_NAME")
	telemetryInterval := apispec.DefaultTelemetryInterval_seconds * time.Second
	if clusterName == "" {
		printer.Infof(
			"The cluster name is missing. Telemetry will not be sent from this agent, " +
				"it will not be tracked on our end, and it will not appear in the app's " +
				"list of clusters where the agent is running.",
		)
		telemetryInterval = 0
	} else {
		// Send Initial telemetry
		err := frontClient.PostDaemonsetAgentTelemetry(ctx, clusterName)
		if err != nil {
			printer.Errorf("Failed to send initial daemonset agent telemetry: %v", err)
			printer.Infof(
				"Agent will try to send telemetry again, if the error still persists, agent " +
					"will not be tracked on our end, and it will not appear in the app's list of " +
					"clusters where the agent is running.",
			)
		}
	}

	insightsReproModeEnabled := os.Getenv("POSTMAN_INSIGHTS_REPRO_MODE_ENABLED") == "true"

	kubeClient, err := kube_apis.NewKubeClient()
	if err != nil {
		return fmt.Errorf("failed to create kube client: %w", err)
	}

	criClient, err := cri_apis.NewCRIClient()
	if err != nil {
		return fmt.Errorf("failed to create CRI client: %w", err)
	}

	go func() {
		daemonsetRun := &Daemonset{
			ClusterName:              clusterName,
			InsightsReproModeEnabled: insightsReproModeEnabled,
			KubeClient:               kubeClient,
			CRIClient:                criClient,
			FrontClient:              frontClient,
			TelemetryInterval:        telemetryInterval,
		}
		daemonsetRun.Run()
	}()

	return nil
}

func (d *Daemonset) Run() error {
	return fmt.Errorf("not implemented")
}

func (d *Daemonset) getPodArgsFromMap(podName string) (*PodArgs, error) {
	var podArgs *PodArgs
	if p, ok := d.PodArgsByNameMap.Load(podName); ok {
		podArgs = p.(*PodArgs)
	} else {
		return podArgs, errors.Errorf("podArgs not found for podName: %s", podName)
	}

	return podArgs, nil
}

func (d *Daemonset) sendTelemetry() {
	ctx, cancel := context.WithTimeout(context.Background(), apiContextTimeout)
	defer cancel()

	err := d.FrontClient.PostDaemonsetAgentTelemetry(ctx, d.ClusterName)
	if err != nil {
		printer.Errorf("Failed to send telemetry: %v\n", err)
	}
}

func (d *Daemonset) TelemetryWorker(done <-chan struct{}) {
	if d.TelemetryInterval <= 0 {
		return
	}

	ticker := time.NewTicker(d.TelemetryInterval)

	for {
		select {
		case <-done:
			return
		case <-ticker.C:
			d.sendTelemetry()
		}
	}
}

// StartProcessInExistingPods starts apidump process in existing pods
// that do not have the agent sidecar container and required env vars.
func (d *Daemonset) StartProcessInExistingPods() error {
	// Get all pods in the node where the agent is running
	pods, err := d.KubeClient.GetPodsInAgentNode()
	if err != nil {
		return fmt.Errorf("failed to get pods in node: %w", err)
	}

	// Filter out pods that do not have the agent sidecar container
	podsWithoutAgentSidecar, err := d.KubeClient.FilterPodsByContainerImage(pods, agentImage, true)
	if err != nil {
		return fmt.Errorf("failed to filter pods by container image: %w", err)
	}

	// Iterate over each pod without the agent sidecar
	for _, pod := range podsWithoutAgentSidecar {
		args, err := d.inspectPodForEnvVars(pod)
		if err != nil {
			switch err {
			case allRequiredEnvVarsAbsentErr:
				printer.Debugf("None of the required env vars present, skipping pod: %s", pod.Name)
			case requiredEnvVarMissingErr:
				printer.Errorf("Required env var missing, skipping pod: %s", pod.Name)
			default:
				printer.Errorf("Failed to inspect pod for env vars, pod name: %s, error: %v", pod.Name, err)
			}
			continue
		}

		// TODO(K8S-MNS): Handle all errors and send that at once
		d.StartApiDumpProcess(args)
	}

	return nil
}

func (d *Daemonset) KubernetesEventsWorker(done <-chan struct{}) {
	for {
		select {
		case <-done:
			return
		case event := <-d.KubeClient.EventWatch.ResultChan():
			switch event.Type {
			case watch.Added:
				printer.Debugf("k8s added event: %v", event.Object)
				if e, ok := event.Object.(*coreV1.Event); ok {
					go d.handlePodAddEvent(e.InvolvedObject.Name)
				}
			case watch.Deleted:
				printer.Debugf("k8s deleted event: %v", event.Object)
				if e, ok := event.Object.(*coreV1.Event); ok {
					go d.handlePodDeleteEvent(e.InvolvedObject.Name)
				}
			}
		}
	}
}

func (d *Daemonset) checkPodsHealth() {
	var podNames []string
	d.PodArgsByNameMap.Range(func(k, v interface{}) bool {
		e := v.(*PodArgs)
		podNames = append(podNames, e.PodName)
		return true
	})

	podStatuses, err := d.KubeClient.GetPodsStatus(podNames)
	if err != nil {
		printer.Errorf("failed to get pods status: %v", err)
		return
	}

	for podName, podStatus := range podStatuses {
		if podStatus == string(coreV1.PodSucceeded) || podStatus == string(coreV1.PodFailed) {
			printer.Infof("pod %s has stopped running", podStatus)

			podArgs, err := d.getPodArgsFromMap(podName)
			if err != nil {
				printer.Errorf("failed to get podArgs for pod %s: %v", podName, err)
				continue
			}

			isSameStage, err := podArgs.validatePodTrafficMonitorStage(PodTerminated, TrafficMonitoringStarted)
			if err != nil {
				printer.Errorf("pod %s is in invalid state %d", podName, podArgs.PodTrafficMonitorStage)
			}
			if isSameStage {
				printer.Errorf("pod %s is already in state %d", podName, podArgs.PodTrafficMonitorStage)
			}

			podArgs.setPodTrafficMonitorStage(PodTerminated)

			d.StopApiDumpProcess(
				podName,
				fmt.Errorf("pod %s has stopped running, status: %s", podName, podStatus),
			)
		}
	}
}

func (d *Daemonset) PodsHealthWorker(done <-chan struct{}) {
	if d.PodHealthCheckInterval <= 0 {
		return
	}

	ticker := time.NewTicker(d.PodHealthCheckInterval)
	for {
		select {
		case <-done:
			return
		case <-ticker.C:
			d.checkPodsHealth()
		}
	}

}

<<<<<<< HEAD
func (d *Daemonset) StartApiDumpProcess(podName string) error {
	podArgs, err := d.getPodArgsFromMap(podName)
	if err != nil {
		return err
	}

	isSameStage, err := podArgs.validatePodTrafficMonitorStage(TrafficMonitoringStarted, PodDetected, PodInitialized)
	if isSameStage || err != nil {
		return err
	}

	networkNamespace, err := d.CRIClient.GetNetworkNamespace(podArgs.ContainerUUID)
	if err != nil {
		return errors.Wrapf(err, "failed to get network namespace for pod/containerUUID: %s/%s",
			podArgs.PodName, podArgs.ContainerUUID)
	}

	// Channel to stop the API dump process
	stopChan := make(chan error)

	apidumpArgs := apidump.Args{
		ClientID:  telemetry.GetClientID(),
		Domain:    rest.Domain,
		ServiceID: podArgs.InsightsProjectID,
		ReproMode: d.InsightsReproModeEnabled,
		DaemonsetArgs: optionals.Some(apidump.DaemonsetArgs{
			TargetNetworkNamespaceOpt: networkNamespace,
			StopChan:                  stopChan,
			APIKey:                    podArgs.PodCreds.InsightsAPIKey,
			Environment:               podArgs.PodCreds.InsightsEnvironment,
		}),
	}

	podArgs.StopChan = stopChan
	podArgs.setPodTrafficMonitorStage(TrafficMonitoringStarted)
	go func() {
		// If apidump process panics, do not crash the main agent. Instead log the error and stacktrace
		// and stop the apidump process
		defer func() {
			if err := recover(); err != nil {
				printer.Errorf("Panic occurred in apidump process for pod %s, err: %v\n%v\n",
					podArgs.PodName, err, string(debug.Stack()))
				podArgs.setPodTrafficMonitorStage(TrafficMonitoringFailed)
			}
			// It is possible that the apidump process is already stopped and the stopChannel is of no use
			// This is just a safety check
			d.StopApiDumpProcess(podName, err)
		}()

		if err := apidump.Run(apidumpArgs); err != nil {
			printer.Errorf("Apidump process failed for pod %s: %v", podArgs.PodName, err)
			podArgs.setPodTrafficMonitorStage(TrafficMonitoringFailed)
		} else {
			printer.Infof("Apidump process ended for pod %s", podArgs.PodName)
			podArgs.setPodTrafficMonitorStage(TrafficMonitoringEnded)
		}
	}()

	return nil
}

func (d *Daemonset) StopApiDumpProcess(podName string, err error) error {
	podArgs, err := d.getPodArgsFromMap(podName)
	if err != nil {
		return err
	}

	isSameStage, stageErr := podArgs.validatePodTrafficMonitorStage(
		TrafficMonitoringStopped,
		PodTerminated, TrafficMonitoringFailed, TrafficMonitoringEnded,
	)
	if isSameStage || stageErr != nil {
		return stageErr
	}

	printer.Infof("stopping API dump process for pod %s", podName)
	podArgs.StopChan <- err
	podArgs.setPodTrafficMonitorStage(TrafficMonitoringStopped)

	return nil
=======
func (d *Daemonset) StopApiDumpProcess(podName string) error {
	return fmt.Errorf("not implemented")
>>>>>>> 2744bcab
}<|MERGE_RESOLUTION|>--- conflicted
+++ resolved
@@ -20,10 +20,7 @@
 	"github.com/postmanlabs/postman-insights-agent/rest"
 	"github.com/postmanlabs/postman-insights-agent/telemetry"
 	coreV1 "k8s.io/api/core/v1"
-<<<<<<< HEAD
-=======
 	"k8s.io/apimachinery/pkg/watch"
->>>>>>> 2744bcab
 )
 
 const (
@@ -342,7 +339,6 @@
 
 }
 
-<<<<<<< HEAD
 func (d *Daemonset) StartApiDumpProcess(podName string) error {
 	podArgs, err := d.getPodArgsFromMap(podName)
 	if err != nil {
@@ -423,8 +419,4 @@
 	podArgs.setPodTrafficMonitorStage(TrafficMonitoringStopped)
 
 	return nil
-=======
-func (d *Daemonset) StopApiDumpProcess(podName string) error {
-	return fmt.Errorf("not implemented")
->>>>>>> 2744bcab
 }