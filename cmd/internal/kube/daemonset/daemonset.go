--- conflicted
+++ resolved
@@ -7,12 +7,9 @@
 	"time"
 
 	"github.com/akitasoftware/akita-libs/akid"
-<<<<<<< HEAD
 	"github.com/akitasoftware/go-utils/maps"
 	"github.com/postmanlabs/postman-insights-agent/apidump"
-=======
 	"github.com/postmanlabs/postman-insights-agent/apispec"
->>>>>>> 57466223
 	"github.com/postmanlabs/postman-insights-agent/integrations/cri_apis"
 	"github.com/postmanlabs/postman-insights-agent/integrations/kube_apis"
 	"github.com/postmanlabs/postman-insights-agent/printer"
@@ -23,11 +20,6 @@
 const (
 	apiContextTimeout = 20 * time.Second
 )
-
-<<<<<<< HEAD
-type Args struct {
-	ClusterName string
-}
 
 type PodArgs struct {
 	// apidump related fields
@@ -41,25 +33,15 @@
 }
 
 type Daemonset struct {
-	KubeClient kube_apis.KubeClient
-	CRIClient  *cri_apis.CriClient
-
-	PodNameStopChanMap maps.Map[string, chan error]
-=======
-type ApidumpArgs struct {
-	InsightsProjectID akid.ServiceID
-	InsightsAPIKey    string
-}
-
-type Daemonset struct {
 	ClusterName string
 
 	KubeClient  kube_apis.KubeClient
 	CRIClient   *cri_apis.CriClient
 	FrontClient rest.FrontClient
 
+	PodNameStopChanMap maps.Map[string, chan error]
+
 	TelemetryInterval time.Duration
->>>>>>> 57466223
 }
 
 func StartDaemonset() error {
