--- conflicted
+++ resolved
@@ -25,12 +25,6 @@
 	apiContextTimeout = 20 * time.Second
 )
 
-<<<<<<< HEAD
-type PodCreds struct {
-	InsightsAPIKey      string
-	InsightsEnvironment string
-}
-=======
 type PodTrafficMonitorStage int
 
 // These are different stages of pod traffic monitoring
@@ -58,7 +52,11 @@
 	// Final stage after which pod will be removed from the map
 	PodRemovedFromMap
 )
->>>>>>> 4081b693
+
+type PodCreds struct {
+	InsightsAPIKey      string
+	InsightsEnvironment string
+}
 
 type PodArgs struct {
 	// apidump related fields
@@ -68,6 +66,7 @@
 	// Pod related fields
 	PodName       string
 	ContainerUUID string
+	PodCreds      PodCreds
 
 	// for state management
 	PodTrafficMonitorStage PodTrafficMonitorStage
@@ -178,10 +177,10 @@
 	return fmt.Errorf("not implemented")
 }
 
-func (d *Daemonset) getPodArgsFromMap(podName string) (PodArgs, error) {
-	var podArgs PodArgs
+func (d *Daemonset) getPodArgsFromMap(podName string) (*PodArgs, error) {
+	var podArgs *PodArgs
 	if p, ok := d.PodArgsByNameMap.Load(podName); ok {
-		podArgs = p.(PodArgs)
+		podArgs = p.(*PodArgs)
 	} else {
 		return podArgs, errors.Errorf("podArgs not found for podName: %s", podName)
 	}
@@ -225,7 +224,12 @@
 }
 
 func (d *Daemonset) checkPodsHealth() {
-	podNames := d.PodNameStopChanMap.Keys()
+	var podNames []string
+	d.PodArgsByNameMap.Range(func(k, v interface{}) bool {
+		e := v.(*PodArgs)
+		podNames = append(podNames, e.PodName)
+		return true
+	})
 
 	podStatuses, err := d.KubeClient.GetPodsStatus(podNames)
 	if err != nil {
@@ -236,6 +240,20 @@
 	for podName, podStatus := range podStatuses {
 		if podStatus == string(coreV1.PodSucceeded) || podStatus == string(coreV1.PodFailed) {
 			printer.Infof("pod %s has stopped running", podStatus)
+
+			podArgs, err := d.getPodArgsFromMap(podName)
+			if err != nil {
+				printer.Errorf("failed to get podArgs for pod %s: %v", podName, err)
+				continue
+			}
+
+			isSameStage, err := podArgs.validatePodTrafficMonitorStage(PodTerminated, TrafficMonitoringStarted)
+			if isSameStage || err != nil {
+				printer.Errorf("pod %s is already in state %d", podName, podArgs.PodTrafficMonitorStage)
+			}
+
+			podArgs.setPodTrafficMonitorStage(PodTerminated)
+
 			d.StopApiDumpProcess(
 				podName,
 				fmt.Errorf("pod %s has stopped running, status: %s", podName, podStatus),
@@ -261,9 +279,6 @@
 
 }
 
-<<<<<<< HEAD
-func (d *Daemonset) StartApiDumpProcess(podArgs PodArgs, podCreds PodCreds) error {
-=======
 func (d *Daemonset) StartApiDumpProcess(podName string) error {
 	podArgs, err := d.getPodArgsFromMap(podName)
 	if err != nil {
@@ -275,7 +290,6 @@
 		return err
 	}
 
->>>>>>> 4081b693
 	networkNamespace, err := d.CRIClient.GetNetworkNamespace(podArgs.ContainerUUID)
 	if err != nil {
 		return errors.Wrapf(err, "failed to get network namespace for pod/containerUUID: %s/%s",
@@ -293,8 +307,8 @@
 		DaemonsetArgs: optionals.Some(apidump.DaemonsetArgs{
 			TargetNetworkNamespaceOpt: networkNamespace,
 			StopChan:                  stopChan,
-			APIKey:                    podCreds.InsightsAPIKey,
-			Environment:               podCreds.InsightsEnvironment,
+			APIKey:                    podArgs.PodCreds.InsightsAPIKey,
+			Environment:               podArgs.PodCreds.InsightsEnvironment,
 		}),
 	}
 
