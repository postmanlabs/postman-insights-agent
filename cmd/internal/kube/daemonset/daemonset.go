--- conflicted
+++ resolved
@@ -5,14 +5,11 @@
 	"fmt"
 	"time"
 
-<<<<<<< HEAD
+	"github.com/akitasoftware/akita-libs/akid"
 	"github.com/postmanlabs/postman-insights-agent/apispec"
-	"github.com/postmanlabs/postman-insights-agent/printer"
-=======
-	"github.com/akitasoftware/akita-libs/akid"
 	"github.com/postmanlabs/postman-insights-agent/integrations/cri_apis"
 	"github.com/postmanlabs/postman-insights-agent/integrations/kube_apis"
->>>>>>> d6b9edef
+	"github.com/postmanlabs/postman-insights-agent/printer"
 	"github.com/postmanlabs/postman-insights-agent/rest"
 	"github.com/postmanlabs/postman-insights-agent/telemetry"
 )
@@ -31,18 +28,13 @@
 }
 
 type Daemonset struct {
-<<<<<<< HEAD
 	ClusterName string
 
-	KubeClient  any
-	CRIClient   any
+	KubeClient  kube_apis.KubeClient
+	CRIClient   *cri_apis.CriClient
 	FrontClient rest.FrontClient
 
 	TelemetryInterval time.Duration
-=======
-	KubeClient kube_apis.KubeClient
-	CRIClient  *cri_apis.CriClient
->>>>>>> d6b9edef
 }
 
 func StartDaemonset(args Args) error {
@@ -69,16 +61,11 @@
 	errChan := make(chan error)
 	go func() {
 		daemonsetRun := &Daemonset{
-<<<<<<< HEAD
 			ClusterName:       args.ClusterName,
-			KubeClient:        interface{}(nil),
-			CRIClient:         interface{}(nil),
+			KubeClient:        kubeClient,
+			CRIClient:         criClient,
 			FrontClient:       frontClient,
 			TelemetryInterval: apispec.DefaultTelemetryInterval_seconds * time.Second, // Is 5 min okay or it should be less?
-=======
-			KubeClient: kubeClient,
-			CRIClient:  criClient,
->>>>>>> d6b9edef
 		}
 		errChan <- daemonsetRun.Run()
 	}()
