--- conflicted
+++ resolved
@@ -31,7 +31,6 @@
 	podStatuses, err := d.KubeClient.GetPodsStatusByUIDs(podUIDs)
 	if err != nil {
 		printer.Errorf("Failed to get pods status: %v\n", err)
-<<<<<<< HEAD
 	}
 
 	for _, podUID := range podUIDs {
@@ -81,52 +80,6 @@
 
 // handleUnmonitoredPod starts the API dump process for the pod if it is not already started.
 // If pod's monitoring state is still in PodRunning, it means there is a bug.
-=======
-	}
-
-	for _, podUID := range podUIDs {
-		podStatus, ok := podStatuses[podUID]
-		if !ok {
-			printer.Infof("Pod status not found for podUID %s, Pod doesn't exists anymore\n", podUID)
-			d.handleTerminatedPod(podUID, errors.Errorf("pod %s doesn't exists anymore", podUID))
-		}
-
-		switch podStatus {
-		case coreV1.PodSucceeded, coreV1.PodFailed:
-			printer.Infof("Pod %s has stopped running\n", podStatus)
-			d.handleTerminatedPod(podUID, errors.Errorf("pod %s has stopped running, status: %s", podUID, podStatus))
-		case coreV1.PodRunning:
-			printer.Debugf("Pod %s is running\n", podStatus)
-			d.handleUnmonitoredPod(podUID)
-		}
-	}
-}
-
-// handleTerminatedPod handles the terminated pod by changing the pod's traffic monitor state to PodTerminated
-// and stopping the API dump process for that pod.
-func (d *Daemonset) handleTerminatedPod(podUID types.UID, podStatusErr error) {
-	podArgs, err := d.getPodArgsFromMap(podUID)
-	if err != nil {
-		printer.Infof("Failed to get podArgs for podUID %s: %v\n", podUID, err)
-		return
-	}
-
-	err = podArgs.changePodTrafficMonitorState(PodTerminated, TrafficMonitoringStarted)
-	if err != nil {
-		printer.Infof("Failed to change pod state, pod name: %s, from: %s to: %s, error: %v\n",
-			podArgs.PodName, podArgs.PodTrafficMonitorState, PodTerminated, err)
-		return
-	}
-
-	err = d.StopApiDumpProcess(podUID, podStatusErr)
-	if err != nil {
-		printer.Errorf("Failed to stop api dump process, pod name: %s, error: %v\n", podArgs.PodName, err)
-	}
-}
-
-// handleUnmonitoredPod starts the API dump process for the pod if it is not already started.
-// If pod's monitoring state is still in PodDetected or PodInitialized, it means there is a bug.
->>>>>>> dcb0bab9
 // The program should have started the API dump process if it is stored in the map.
 func (d *Daemonset) handleUnmonitoredPod(podUID types.UID) {
 	podArgs, err := d.getPodArgsFromMap(podUID)
@@ -135,13 +88,8 @@
 		return
 	}
 
-<<<<<<< HEAD
 	if podArgs.PodTrafficMonitorState == PodRunning {
-		printer.Debugf("Apidump process not started for pod %s during it's initialization, starting now\n", podArgs.PodName)
-=======
-	if podArgs.PodTrafficMonitorState == PodDetected || podArgs.PodTrafficMonitorState == PodInitialized {
 		printer.Debugf("Apidump process not started for pod %s during its initialization, starting now\n", podArgs.PodName)
->>>>>>> dcb0bab9
 		err = d.StartApiDumpProcess(podUID)
 		if err != nil {
 			printer.Errorf("Failed to start api dump process, pod name: %s, error: %v\n", podArgs.PodName, err)
