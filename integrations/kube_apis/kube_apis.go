--- conflicted
+++ resolved
@@ -58,27 +58,16 @@
 	return kubeClient, nil
 }
 
-<<<<<<< HEAD
-// TearDown stops the event watcher
-=======
 // Close stops the event watcher
->>>>>>> d26227ec
 func (kc *KubeClient) Close() {
 	kc.EventWatch.Stop()
 }
 
-<<<<<<< HEAD
-// initEventWatcher creates a new go-channel to listen for all events in the cluster
-func (kc *KubeClient) initEventWatcher() error {
-	watcher, err := kc.Clientset.CoreV1().Pods("").Watch(context.Background(), metaV1.ListOptions{
-		Watch: true,
-=======
 // initEventWatcher creates a new go-channel to listen for pod events in the cluster
 func (kc *KubeClient) initEventWatcher() error {
 	watcher, err := kc.Clientset.CoreV1().Pods("").Watch(context.Background(), metaV1.ListOptions{
 		Watch:         true,
 		FieldSelector: "involvedObject.kind=Pod",
->>>>>>> d26227ec
 	})
 	if err != nil {
 		return fmt.Errorf("error creating watcher: %v", err)
@@ -89,11 +78,7 @@
 }
 
 func (kc *KubeClient) GetPods(podNames []string) ([]coreV1.Pod, error) {
-<<<<<<< HEAD
-	fieldSelector := fmt.Sprintf("metadata.name in (%s)", strings.Join(podNames, ","))
-=======
 	fieldSelector := fmt.Sprintf("spec.nodeName=%s,metadata.name in (%s)", kc.AgentNode, strings.Join(podNames, ","))
->>>>>>> d26227ec
 	pods, err := kc.Clientset.CoreV1().Pods("").List(context.Background(), metaV1.ListOptions{
 		FieldSelector: fieldSelector,
 	})
@@ -106,11 +91,7 @@
 	return pods.Items, nil
 }
 
-<<<<<<< HEAD
-// FilterPodsByContainerImage returns the container images of a given pod
-=======
 // FilterPodsByContainerImage filters a list of pods by the container image name
->>>>>>> d26227ec
 func (kc *KubeClient) FilterPodsByContainerImage(pods []coreV1.Pod, containerImage string, negate bool) ([]coreV1.Pod, error) {
 	var filteredPods []coreV1.Pod
 
